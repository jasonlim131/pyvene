import json, logging, torch, types
import nnsight
import numpy as np
from collections import OrderedDict
from typing import List, Optional, Tuple, Union, Dict, Any

from .constants import *
from .basic_utils import *
from .modeling_utils import *
from .intervention_utils import *
from .interventions import *
from .configuration_intervenable_model import (
    IntervenableConfig,
    RepresentationConfig,
)
from .interventions import (
    TrainableIntervention,
    SkipIntervention,
    CollectIntervention,
    BoundlessRotatedSpaceIntervention
)

from torch import optim
from transformers import get_linear_schedule_with_warmup
from dataclasses import dataclass
from transformers.utils import ModelOutput
from tqdm import tqdm, trange

@dataclass
class IntervenableModelOutput(ModelOutput):
    original_outputs: Optional[Any] = None
    intervened_outputs: Optional[Any] = None
    collected_activations: Optional[Any] = None


class BaseModel(nn.Module):
    """
    Base model class for sharing static vars and methods.
    """

    def __init__(self, config, model, backend, **kwargs):
        super().__init__()
        
        super().__init__()
        if isinstance(config, dict) or isinstance(config, list):
            config = IntervenableConfig(
                representations = config
            )
        self.config = config
        
        self.mode = config.mode
        intervention_type = config.intervention_types
        self.is_model_stateless = is_stateless(model)
        self.config.model_type = str(type(model)) # backfill
        self.use_fast = kwargs["use_fast"] if "use_fast" in kwargs else False

        self.model_has_grad = False
        if self.use_fast:
            logging.warn(
                "Detected use_fast=True means the intervention location "
                "will be static within a batch.\n\nIn case multiple "
                "location tags are passed only the first one will "
                "be considered"
            )
        # each representation can get a different intervention type
        if type(intervention_type) == list:
            assert len(intervention_type) == len(
                config.representations
            )

        ###
        # We instantiate intervention_layers at locations.
        # Note that the layer name mentioned in the config is
        # abstract. Not the actual module name of the model.
        #
        # This script will automatically convert abstract
        # name into module name if the model type is supported.
        #
        # To support a new model type, you need to provide a
        # mapping between supported abstract type and module name.
        ###
        self.representations = {}
        self.interventions = {}
        self._key_collision_counter = {}
        self.return_collect_activations = False
        # Flags and counters below are for interventions in the model.generate
        # call. We can intervene on the prompt tokens only, on each generated
        # token, or on a combination of both.
        self._is_generation = False
        self._intervene_on_prompt = None
        self._key_getter_call_counter = {}
        self._key_setter_call_counter = {}
        self._intervention_pointers = {}
        self._intervention_reverse_link = {}

        # hooks are stateful internally, meaning that it's aware of how many times
        # it is called during the execution.
        # TODO: this could be merged with call counter above later.
        self._intervention_state = {}

        # We want to associate interventions with a group to do group-wise interventions.
        self._intervention_group = {}
        _any_group_key = False
        _original_key_order = []
        for i, representation in enumerate(
            config.representations
        ):
            _key = self._get_representation_key(representation)

            if representation.intervention is not None:
                intervention = representation.intervention
                intervention.use_fast = self.use_fast
            else:
                intervention_function = (
                    intervention_type
                    if type(intervention_type) != list
                    else intervention_type[i]
                )
                all_metadata = representation._asdict()
                component_dim = get_dimension_by_component(
                    get_internal_model_type(model), model.config, 
                    representation.component
                )
                if component_dim is not None:
                    component_dim *= int(representation.max_number_of_units)
                all_metadata["embed_dim"] = component_dim
                all_metadata["use_fast"] = self.use_fast
                intervention = intervention_function(
                    **all_metadata
                )
                
            if representation.intervention_link_key in self._intervention_pointers:
                self._intervention_reverse_link[
                    _key
                ] = f"link#{representation.intervention_link_key}"
                intervention = self._intervention_pointers[
                    representation.intervention_link_key
                ]
            elif representation.intervention_link_key is not None:
                self._intervention_pointers[
                    representation.intervention_link_key
                ] = intervention
                self._intervention_reverse_link[
                    _key
                ] = f"link#{representation.intervention_link_key}"
                    
            if isinstance(
                intervention,
                CollectIntervention
            ):
                self.return_collect_activations = True
            
            module_hook = get_module_hook(
                model, representation, backend
            )
            self.representations[_key] = representation
            self.interventions[_key] = (intervention, module_hook)
            self._key_getter_call_counter[
                _key
            ] = 0  # we memo how many the hook is called,
            # usually, it's a one time call per
            # hook unless model generates.
            self._key_setter_call_counter[_key] = 0
            self._intervention_state[_key] = InterventionState(_key)
            _original_key_order += [_key]
            if representation.group_key is not None:
                _any_group_key = True
        if self.config.sorted_keys is not None:
            logging.warn(
                "The key is provided in the config. "
                "Assuming this is loaded from a pretrained module."
            )
        if (
            self.config.sorted_keys is not None
            or "intervenables_sort_fn" not in kwargs
        ):
            self.sorted_keys = _original_key_order
        else:
            # the key order is independent of group, it is used to read out intervention locations.
            self.sorted_keys = kwargs["intervenables_sort_fn"](
                model, self.representations
            )

        """
        We later use _intervention_group to run actual interventions.
        The order the group by group; and there should not be dependency
        between groups.
        """
        if _any_group_key:
            # In case they are grouped, we would expect the execution order is given
            # by the source inputs.
            _validate_group_keys = []
            for _key in self.sorted_keys:
                representation = self.representations[_key]
                assert representation.group_key is not None
                if representation.group_key in self._intervention_group:
                    self._intervention_group[representation.group_key].append(_key)
                else:
                    self._intervention_group[representation.group_key] = [_key]
                _validate_group_keys += [representation.group_key]
            for i in range(len(_validate_group_keys) - 1):
                if _validate_group_keys[i] > _validate_group_keys[i + 1]:
                    logging.info(
                        f"This is not a valid group key order: {_validate_group_keys}" 
                    )
                    raise ValueError(
                        "Must be ascending order. "
                        "Interventions would be performed in order within group as well"
                    )
        else:
            # assign each key to an unique group based on topological order
            _group_key_inc = 0
            for _key in self.sorted_keys:
                self._intervention_group[_group_key_inc] = [_key]
                _group_key_inc += 1
        # sort group key with ascending order
        self._intervention_group = OrderedDict(sorted(self._intervention_group.items()))

        # cached swap-in activations
        self.activations = {}
        # cached swapped activations (hot)
        self.hot_activations = {}

        # temp fields should not be accessed outside
        self._batched_setter_activation_select = {}
        """
        Activations in the future list is ALWAYS causally before
        the vanilla activation list. This field becomes crucial
        if we intervene at the same place multiple times.
        """
        self.model = model
        self.model_config = model.config
        self.model_type = get_internal_model_type(model)
        self.disable_model_gradients()
        self.trainable_model_parameters = {}

    def __str__(self):
        """
        Print out basic info about this intervenable instance
        """
        attr_dict = {
            "model_type": self.model_type,
            "intervention_types": self.intervention_types,
            "alignabls": self.sorted_keys,
            "mode": self.mode,
        }
        return json.dumps(attr_dict, indent=4)

    def _get_representation_key(self, representation):
        """
        Provide unique key for each intervention
        """
        l = representation.layer
        c = representation.component
        u = representation.unit
        n = representation.max_number_of_units
        if "." in c:
            # string access for sure
            key_proposal = f"comp.{c}.unit.{u}.nunit.{n}"
        else:
            key_proposal = f"layer.{l}.comp.{c}.unit.{u}.nunit.{n}"
        if key_proposal not in self._key_collision_counter:
            self._key_collision_counter[key_proposal] = 0
        else:
            self._key_collision_counter[key_proposal] += 1
        return f"{key_proposal}#{self._key_collision_counter[key_proposal]}"
    
    def get_trainable_parameters(self):
        """
        Return trainable params as key value pairs
        """
        ret_params = []
        for k, v in self.interventions.items():
            if isinstance(v[0], TrainableIntervention):
                ret_params += [p for p in v[0].parameters()]
        for p in self.model.parameters():
            if p.requires_grad:
                ret_params += [p]
        return ret_params
    
    def named_parameters(self, recurse=True):
        """
        The above, but for HuggingFace.
        """
        ret_params = []
        for k, v in self.interventions.items():
            if isinstance(v[0], TrainableIntervention):
                ret_params += [(k + '.' + n, p) for n, p in v[0].named_parameters()]
        for n, p in self.model.named_parameters():
            if p.requires_grad:
                ret_params += [('model.' + n, p)]
        return ret_params
    
    def get_cached_activations(self):
        """
        Return the cached activations with keys
        """
        return self.activations

    def get_cached_hot_activations(self):
        """
        Return the cached hot activations with linked keys
        """
        return self.hot_activations

    def set_temperature(self, temp: torch.Tensor):
        """
        Set temperature if needed
        """
        for k, v in self.interventions.items():
            if isinstance(v[0], BoundlessRotatedSpaceIntervention) or \
                isinstance(v[0], SigmoidMaskIntervention):
                v[0].set_temperature(temp)

    def enable_model_gradients(self):
        """
        Enable gradient in the model
        """
        # Unfreeze all model weights
        self.model.train()
        for param in self.model.parameters():
            param.requires_grad = True 
        self.model_has_grad = True
                
    def disable_model_gradients(self):
        """
        Disable gradient in the model
        """
        # Freeze all model weights
        self.model.eval()
        for param in self.model.parameters():
            param.requires_grad = False
        self.model_has_grad = False
            
    def disable_intervention_gradients(self):
        """
        Disable gradient in the trainable intervention
        """
        # Freeze all intervention weights
        pass

    def set_device(self, device, set_model=True):
        """
        Set device of interventions and the model
        """
        for k, v in self.interventions.items():
            v[0].to(device)
        if set_model:
            self.model.to(device)

    def get_device(self):
        """
        Get device of interventions and the model
        """
        return self.model.device

    def count_parameters(self, include_model=False):
        """
        Set device of interventions and the model
        """
        _linked_key_set = set([])
        total_parameters = 0
        for k, v in self.interventions.items():
            if isinstance(v[0], TrainableIntervention):
                if k in self._intervention_reverse_link:
                    if not self._intervention_reverse_link[k] in _linked_key_set:
                        _linked_key_set.add(self._intervention_reverse_link[k])
                        total_parameters += count_parameters(v[0])
                else:
                    total_parameters += count_parameters(v[0])
        if include_model:
            total_parameters += sum(
                p.numel() for p in self.model.parameters() if p.requires_grad)
        return total_parameters

    def set_zero_grad(self):
        """
        Set device of interventions and the model
        """
        for k, v in self.interventions.items():
            if isinstance(v[0], TrainableIntervention):
                v[0].zero_grad()

    def zero_grad(self):
        """
        The above, but for HuggingFace.
        """
        for k, v in self.interventions.items():
            if isinstance(v[0], TrainableIntervention):
                v[0].zero_grad()
<<<<<<< HEAD
    
    def save(
        self, save_directory, save_to_hf_hub=False, hf_repo_name="my-awesome-model",
        include_model=False
    ):
        """
        Save interventions to disk or hub
        """
        if save_to_hf_hub:
            from huggingface_hub import HfApi
=======
>>>>>>> 6b7dab2d

    def _input_validation(
        self,
        base,
        sources,
        unit_locations,
        activations_sources,
        subspaces,
    ):
        """Fail fast input validation"""
        if self.mode == "parallel" and unit_locations is not None:
            assert "sources->base" in unit_locations or "base" in unit_locations
        elif activations_sources is None and unit_locations is not None and self.mode == "serial":
            assert "sources->base" not in unit_locations
        
        # sources may contain None, but length should match
        if sources is not None and not (len(sources) == 1 and sources[0] == None):
            if len(sources) != len(self._intervention_group):
                raise ValueError(
                    f"Source length {len(sources)} is not "
                    f"equal to intervention length {len(self._intervention_group)}."
                )
        elif activations_sources is not None:
            if len(activations_sources) != len(self._intervention_group):
                raise ValueError(
                    f"Source activations length {len(activations_sources)} is not "
                    f"equal to intervention length {len(self._intervention_group)}."
                )

<<<<<<< HEAD
    @staticmethod
    def load(
        load_directory, model, local_directory=None, from_huggingface_hub=False,
        include_model=False
    ):
=======
        # if it is stateful models, the passed in activations need to have states
        if not self.is_model_stateless and activations_sources is not None:
            for _, v in activations_sources.items():
                if (
                    isinstance(v, list)
                    and isinstance(v[0], tuple)
                    and isinstance(v[0][1], list) != True
                ):
                    raise ValueError(
                        f"Stateful models need nested activations. See our documentions."
                    )

    def _gather_intervention_output(
        self, output, representations_key, unit_locations
    ) -> torch.Tensor:
>>>>>>> 6b7dab2d
        """
        Gather intervening activations from the output based on indices
        """

        if (
            representations_key in self._intervention_reverse_link
            and self._intervention_reverse_link[representations_key]
            in self.hot_activations
        ):
            # hot gather
            # clone is needed here by acting as a different module
            # to avoid gradient conflict.
            #
            # enable the following line when an error is hit
            # torch.autograd.set_detect_anomaly(True)
            selected_output = self.hot_activations[
                self._intervention_reverse_link[representations_key]
            ]
        else:
            # data structure casting
            if isinstance(output, tuple):
                original_output = output[0].clone()
            else:
                original_output = output.clone()
            # for non-sequence models, there is no concept of
            # unit location anyway.
            if unit_locations is None:
                return original_output
            # gather subcomponent
            original_output = output_to_subcomponent(
                original_output,
                self.representations[
                    representations_key
                ].component,
                self.model_type,
                self.model_config,
            )

            # gather based on intervention locations
            selected_output = gather_neurons(
                original_output,
                self.representations[
                    representations_key
                ].unit,
                unit_locations,
                device=self.get_device()
            )

        return selected_output

    def _scatter_intervention_output(
        self,
        output,
        intervened_representation,
        representations_key,
        unit_locations,
    ) -> torch.Tensor:
        """
        Scatter in the intervened activations in the output
        """
        # data structure casting
        if isinstance(output, tuple):
            original_output = output[0]
        else:
            original_output = output
        # for non-sequence-based models, we simply replace
        # all the activations.
        if unit_locations is None:
            original_output[:] = intervened_representation[:]
            return original_output
        
        component = self.representations[
            representations_key
        ].component
        unit = self.representations[
            representations_key
        ].unit
        
        # scatter in-place
        _ = scatter_neurons(
            original_output,
            intervened_representation,
            component,
            unit,
            unit_locations,
            self.model_type,
            self.model_config,
            self.use_fast,
            device=self.get_device()
        )
        
        return original_output
    
    def _broadcast_unit_locations(
        self,
        batch_size,
        unit_locations
    ):
        if unit_locations is None:
            # this means, we don't filter based on location at all.
            return {"sources->base": ([None]*len(self.interventions), [None]*len(self.interventions))}
        
        if self.mode == "parallel":
            _unit_locations = {}
            for k, v in unit_locations.items():
                # special broadcast for base-only interventions
                is_base_only = False
                if k == "base":
                    is_base_only = True
                    k = "sources->base"
                if isinstance(v, int):
                    if is_base_only:
                        _unit_locations[k] = (None, [[[v]]*batch_size]*len(self.interventions))
                    else:
                        _unit_locations[k] = (
                            [[[v]]*batch_size]*len(self.interventions), 
                            [[[v]]*batch_size]*len(self.interventions)
                        )
                    self.use_fast = True
                elif len(v) == 2 and isinstance(v[0], int) and isinstance(v[1], int):
                    _unit_locations[k] = (
                        [[[v[0]]]*batch_size]*len(self.interventions), 
                        [[[v[1]]]*batch_size]*len(self.interventions)
                    )
                    self.use_fast = True
                elif len(v) == 2 and v[0] == None and isinstance(v[1], int):
                    _unit_locations[k] = (None, [[[v[1]]]*batch_size]*len(self.interventions))
                    self.use_fast = True
                elif len(v) == 2 and isinstance(v[0], int) and v[1] == None:
                    _unit_locations[k] = ([[[v[0]]]*batch_size]*len(self.interventions), None)
                    self.use_fast = True
                elif isinstance(v, list) and get_list_depth(v) == 1:
                    # [0,1,2,3] -> [[[0,1,2,3]]], ...
                    if is_base_only:
                        _unit_locations[k] = (None, [[v]*batch_size]*len(self.interventions))
                    else:
                        _unit_locations[k] = (
                            [[v]*batch_size]*len(self.interventions), 
                            [[v]*batch_size]*len(self.interventions)
                        )
                    self.use_fast = True
                else:
                    if is_base_only:
                        _unit_locations[k] = (None, v)
                    else:
                        _unit_locations[k] = v
        elif self.mode == "serial":
            _unit_locations = {}
            for k, v in unit_locations.items():
                if isinstance(v, int):
                    _unit_locations[k] = (
                        [[[v]]*batch_size]*len(self.interventions), 
                        [[[v]]*batch_size]*len(self.interventions)
                    )
                    self.use_fast = True
                elif len(v) == 2 and isinstance(v[0], int) and isinstance(v[1], int):
                    _unit_locations[k] = (
                        [[[v[0]]]*batch_size]*len(self.interventions), 
                        [[[v[1]]]*batch_size]*len(self.interventions)
                    )
                    self.use_fast = True
                elif len(v) == 2 and v[0] == None and isinstance(v[1], int):
                    _unit_locations[k] = (None, [[[v[1]]]*batch_size]*len(self.interventions))
                    self.use_fast = True
                elif len(v) == 2 and isinstance(v[0], int) and v[1] == None:
                    _unit_locations[k] = ([[[v[0]]]*batch_size]*len(self.interventions), None)
                    self.use_fast = True
                elif isinstance(v, list) and get_list_depth(v) == 1:
                    # [0,1,2,3] -> [[[0,1,2,3]]], ...
                    _unit_locations[k] = (
                        [[v]*batch_size]*len(self.interventions), 
                        [[v]*batch_size]*len(self.interventions)
                    )
                    self.use_fast = True
                else:
                    _unit_locations[k] = v
        else:
            raise ValueError(f"The mode {self.mode} is not supported.")
        return _unit_locations
    
    def _broadcast_source_representations(
        self,
        source_representations
    ):
        """Broadcast simple inputs to a dict"""
        _source_representations = {}
        if isinstance(source_representations, dict) or source_representations is None:
            # pass to broadcast for advance usage
            _source_representations = source_representations
        elif isinstance(source_representations, list):
            for i, key in enumerate(self.sorted_keys):
                _source_representations[key] = source_representations[i]
        elif isinstance(source_representations, torch.Tensor):
            for key in self.sorted_keys:
                _source_representations[key] = source_representations
        else:
            raise ValueError(
                "Accept input type for source_representations is [Dict, List, torch.Tensor]"
            )
        return _source_representations
            
    def _broadcast_sources(
        self,
        sources
    ):
        """Broadcast simple inputs to a dict"""
        _sources = sources
        if len(sources) == 1 and len(self._intervention_group) > 1:
            for _ in range(len(self._intervention_group)-1):
                _sources += [sources[0]]
        else:
            _sources = sources
        return _sources
    
    def _broadcast_subspaces(
        self,
        batch_size,
        subspaces
    ):
        """Broadcast simple subspaces input"""
        _subspaces = subspaces
        if isinstance(subspaces, int):
            _subspaces = [[[subspaces]]*batch_size]*len(self.interventions)
            
        elif isinstance(subspaces, list) and isinstance(subspaces[0], int):
            _subspaces = [[subspaces]*batch_size]*len(self.interventions)
        else:
            # TODO: subspaces is easier to add more broadcast majic.
            pass
        return _subspaces
    
    def forward(self, **kwargs):
        raise NotImplementedError("Please Implement this method")

    def generate(self, **kwargs):
        raise NotImplementedError("Please Implement this method")
        

class IntervenableNdifModel(BaseModel):
    """
    Intervenable model via ndif backend.
    """
    BACKEND = "ndif"
    
    def __init__(self, config, model, **kwargs):
        super().__init__(config, model, "ndif", **kwargs)
        # this is not used for now.
        self.remote = kwargs["remote"] if "remote" in kwargs else False
        logging.warning(
            f"We currently have very limited intervention support for ndif backend."
        )

    def save(
        self, save_directory, save_to_hf_hub=False, hf_repo_name="my-awesome-model"
    ):
        pass

    @staticmethod
    def load(load_directory, model, local_directory=None, from_huggingface_hub=False):
        """
        Load interventions from disk or hub
        """
        pass

    def _cleanup_states(self, skip_activation_gc=False):
        """
        Clean up all old in memo states of interventions
        """
        self._is_generation = False
        if not skip_activation_gc:
            self.activations.clear()
            self.hot_activations.clear()
            self._batched_setter_activation_select.clear()
        else:
            self.activations = {}
            self.hot_activations = {}
            self._batched_setter_activation_select = {}

    def _tidy_stateful_activations(
        self,
    ):
        _need_tidify = False

    def _reconcile_stateful_cached_activations(
        self,
        key,
        intervening_activations,
        intervening_unit_locations,
    ):
        """Based on the key, we consolidate activations based on key's state"""
        if key not in self.activations:
            return None

        cached_activations = self.activations[key]
        if self.is_model_stateless:
            # nothing to reconcile if stateless
            return cached_activations

        raise NotImplementedError("Activation reconcile is not implemented for ndif backend")
    
    def _intervention_getter(
        self,
        keys,
        unit_locations,
    ):
        """
        Create a list of getter handlers that will fetch activations
        """
        handlers = []
        for key_i, key in enumerate(keys):
            intervention, (module_hook, hook_type) = self.interventions[key]
            if self._is_generation:
                raise NotImplementedError("Generation is not implemented for ndif backend")

            if hook_type == CONST_INPUT_HOOK:
                output = module_hook.input
            elif hook_type == CONST_OUTPUT_HOOK:
                output = module_hook.output

            # TODO: this could be faulty by assuming the types.
            if isinstance(output.dtype, tuple) and isinstance(output.dtype[0], tuple):
                output = output[0][0]
            elif isinstance(output.dtype, tuple):
                output = output[0]
            
            if isinstance(intervention, SkipIntervention):
                raise NotImplementedError("Skip intervention is not implemented for ndif backend")
            else:
                selected_output = self._gather_intervention_output(
                    output, key, unit_locations[key_i]
                )

                if self.is_model_stateless:
                    # WARNING: might be worth to check the below assertion at runtime,
                    # but commenting it out for now just to avoid confusion.
                    # assert key not in self.activations
                    self.activations[key] = selected_output.save()
                else:
                    raise NotImplementedError("Stateful models are not supported for ndif backend")

                # set version for stateful models
                self._intervention_state[key].inc_getter_version()

    def _intervention_setter(
        self,
        keys,
        unit_locations_base,
        subspaces,
    ) -> HandlerList:
        """
        Create a list of setter tracer that will set activations
        """
        self._tidy_stateful_activations()
        
        for key_i, key in enumerate(keys):
            intervention, (module_hook, hook_type) = self.interventions[key]
            if unit_locations_base[0] is not None:
                self._batched_setter_activation_select[key] = [
                    0 for _ in range(len(unit_locations_base[0]))
                ]  # batch_size

            if self._is_generation:
                raise NotImplementedError("Generation is not implemented for ndif backend")

            if hook_type == CONST_INPUT_HOOK:
                output = module_hook.input
            elif hook_type == CONST_OUTPUT_HOOK:
                output = module_hook.output

            # TODO: this could be faulty by assuming the types.
            if isinstance(output.dtype, tuple) and isinstance(output.dtype[0], tuple):
                output = output[0][0]
            elif isinstance(output.dtype, tuple):
                output = output[0]

            selected_output = self._gather_intervention_output(
                output, key, unit_locations_base[key_i]
            )
            if not self.is_model_stateless:
                raise NotImplementedError("Stateful models are not supported for ndif backend")

            # intervention in-place
            if isinstance(
                intervention,
                CollectIntervention
            ):
                intervened_representation = do_intervention(
                    selected_output,
                    None,
                    intervention,
                    subspaces[key_i] if subspaces is not None else None,
                )
                # fail if this is not a fresh collect
                assert key not in self.activations
                self.activations[key] = intervened_representation.save()
                # no-op to the output
                
            else:
                if not isinstance(self.interventions[key][0], types.FunctionType):
                    if intervention.is_source_constant:
                        intervened_representation = do_intervention(
                            selected_output,
                            None,
                            intervention,
                            subspaces[key_i] if subspaces is not None else None,
                        )
                    else:
                        intervened_representation = do_intervention(
                            selected_output,
                            self._reconcile_stateful_cached_activations(
                                key,
                                selected_output,
                                unit_locations_base[key_i],
                            ),
                            intervention,
                            subspaces[key_i] if subspaces is not None else None,
                        )
                else:
                    # highly unlikely it's a primitive intervention type
                    intervened_representation = do_intervention(
                        selected_output,
                        self._reconcile_stateful_cached_activations(
                            key,
                            selected_output,
                            unit_locations_base[key_i],
                        ),
                        intervention,
                        subspaces[key_i] if subspaces is not None else None,
                    )
                if intervened_representation is None:
                    return

                # setter can produce hot activations for shared subspace interventions if linked
                if key in self._intervention_reverse_link:
                    self.hot_activations[
                        self._intervention_reverse_link[key]
                    ] = intervened_representation.clone()
                
                if isinstance(output, tuple):
                    _ = self._scatter_intervention_output(
                        output[0], intervened_representation, key, unit_locations_base[key_i]
                    )
                else:
                    _ = self._scatter_intervention_output(
                        output, intervened_representation, key, unit_locations_base[key_i]
                    )
                        
                self._intervention_state[key].inc_setter_version()
    
    def _sync_forward_with_parallel_intervention(
        self,
        base,
        sources,
        unit_locations,
        activations_sources: Optional[Dict] = None,
        subspaces: Optional[List] = None,
        **kwargs,
    ):
        # torch.autograd.set_detect_anomaly(True)
        all_set_handlers = HandlerList([])
        unit_locations_sources = unit_locations["sources->base"][0]
        unit_locations_base = unit_locations["sources->base"][1]

        # for each source, we hook in getters to cache activations
        # at each aligning representations
        if activations_sources is None:
            assert len(sources) == len(self._intervention_group)
            for group_id, keys in self._intervention_group.items():
                if sources[group_id] is None:
                    continue  # smart jump for advance usage only

                # meta tracer to get activations for all components
                with self.model.trace(sources[group_id]) as tracer:
                    for key in keys:
                        self._intervention_getter(
                            [key],
                            [
                                unit_locations_sources[
                                    self.sorted_keys.index(key)
                                ]
                            ],
                        )
                # upon exist, all activations should be saved
        else:
            # simply patch in the ones passed in
            self.activations = activations_sources
            for _, passed_in_key in enumerate(self.activations):
                assert passed_in_key in self.sorted_keys
        
        # in parallel mode with ndif backend, we don't need to wait 
        # for the intervention hook, we synchronously do the interventions.
        with self.model.trace(base, **kwargs) as tracer:
            for group_id, keys in self._intervention_group.items():
                for key in keys:
                    # skip in case smart jump
                    if key in self.activations or \
                        isinstance(self.interventions[key][0], types.FunctionType) or \
                        self.interventions[key][0].is_source_constant:
                        self._intervention_setter(
                            [key],
                            [
                                unit_locations_base[
                                    self.sorted_keys.index(key)
                                ]
                            ],
                            # assume same group targeting the same subspace
                            [
                                subspaces[
                                    self.sorted_keys.index(key)
                                ]
                            ]
                            if subspaces is not None
                            else None,
                        )
            counterfactual_outputs = self.model.output.save()
        
        return counterfactual_outputs

    def _sync_forward_with_serial_intervention(
        self,
        base,
        sources,
        unit_locations,
        activations_sources: Optional[Dict] = None,
        subspaces: Optional[List] = None,
        **kwargs,
    ):
        raise NotImplementedError("Please Implement serial intervention support for ndif")
    
    def forward(
        self,
        base,
        sources: Optional[List] = None,
        unit_locations: Optional[Dict] = None,
        source_representations: Optional[Dict] = None,
        subspaces: Optional[List] = None,
        labels: Optional[torch.LongTensor] = None,
        output_original_output: Optional[bool] = False,
        return_dict: Optional[bool] = None,
        use_cache: Optional[bool] = True,
    ):
        activations_sources = source_representations
        if sources is not None and not isinstance(sources, list):
            sources = [sources]
        
        self._cleanup_states()

        # if no source input or intervention, we return base
        if sources is None and activations_sources is None \
            and unit_locations is None and len(self.interventions) == 0:
            # ndif backend call
            with self.model.trace(base) as tracer:
                base_outputs = self.model.output.save()
            return base_outputs, None
        # broadcast
        unit_locations = self._broadcast_unit_locations(get_batch_size(base), unit_locations)
        sources = [None]*len(self._intervention_group) if sources is None else sources
        sources = self._broadcast_sources(sources)
        activations_sources = self._broadcast_source_representations(activations_sources)
        subspaces = self._broadcast_subspaces(get_batch_size(base), subspaces)
        
        self._input_validation(
            base,
            sources,
            unit_locations,
            activations_sources,
            subspaces,
        )
        
        base_outputs = None
        if output_original_output:
            # returning un-intervened output with gradients with ndif backend call
            with self.model.trace(base) as tracer:
                base_outputs = self.model.output.save()

        # intervene the model based on ndif APIs
        try:

            # run intervened forward
            model_kwargs = {}
            if labels is not None: # for training
                model_kwargs["labels"] = labels
            if 'use_cache' in self.model.config.to_dict(): # for transformer models
                model_kwargs["use_cache"] = use_cache

            if self.mode == "parallel":
                counterfactual_outputs = self._sync_forward_with_parallel_intervention(
                    base,
                    sources,
                    unit_locations,
                    activations_sources,
                    subspaces,
                    **model_kwargs,
                )
            elif self.mode == "serial":
                counterfactual_outputs = self._sync_forward_with_serial_intervention(
                    base,
                    sources,
                    unit_locations,
                    activations_sources,
                    subspaces,
                    **model_kwargs,
                )
            
            collected_activations = []
            if self.return_collect_activations:
                for key in self.sorted_keys:
                    if isinstance(
                        self.interventions[key][0],
                        CollectIntervention
                    ):
                        collected_activations += self.activations[key].clone()

        except Exception as e:
            raise e
        finally:
            self._cleanup_states(
                skip_activation_gc = \
                    (sources is None and activations_sources is not None) or \
                    self.return_collect_activations
            )
        
        if self.return_collect_activations:
            if return_dict:
                return IntervenableModelOutput(
                    original_outputs=base_outputs,
                    intervened_outputs=counterfactual_outputs,
                    collected_activations=collected_activations
                )
            
            return (base_outputs, collected_activations), counterfactual_outputs
        
        if return_dict:
            return IntervenableModelOutput(
                original_outputs=base_outputs,
                intervened_outputs=counterfactual_outputs,
                collected_activations=None
            )

        return base_outputs, counterfactual_outputs

    def generate(
        self,
        base,
        sources: Optional[List] = None,
        unit_locations: Optional[Dict] = None,
        source_representations: Optional[Dict] = None,
        intervene_on_prompt: bool = False,
        subspaces: Optional[List] = None,
        output_original_output: Optional[bool] = False,
        **kwargs,
    ):
        raise NotImplementedError("Please Implement this method")


class IntervenableModel(BaseModel):
    """
    Intervenable model via pyvene native backend (hook-based).
    """
    BACKEND = "native"
    
    def __init__(self, config, model, **kwargs):
        super().__init__(config, model, "native", **kwargs)

    def _reset_hook_count(self):
        """
        Reset the hook count before any generate call
        """
        self._key_getter_call_counter = dict.fromkeys(self._key_getter_call_counter, 0)
        self._key_setter_call_counter = dict.fromkeys(self._key_setter_call_counter, 0)
        for k, _ in self._intervention_state.items():
            self._intervention_state[k].reset()

    def _remove_forward_hooks(self):
        """
        Clean up all the remaining hooks before any call
        """
        remove_forward_hooks(self.model)

    def _cleanup_states(self, skip_activation_gc=False):
        """
        Clean up all old in memo states of interventions
        """
        self._is_generation = False
        self._remove_forward_hooks()
        self._reset_hook_count()
        if not skip_activation_gc:
            self.activations.clear()
            self.hot_activations.clear()
            self._batched_setter_activation_select.clear()
        else:
            self.activations = {}
            self.hot_activations = {}
            self._batched_setter_activation_select = {}
    
    def save(
        self, save_directory, save_to_hf_hub=False, hf_repo_name="my-awesome-model",
        include_model=True
    ):
        """
        Save interventions to disk or hub
        """
        if save_to_hf_hub:
            from huggingface_hub import HfApi

            api = HfApi()

        create_directory(save_directory)

        saving_config = copy.deepcopy(self.config)
        saving_config.sorted_keys = self.sorted_keys
        saving_config.model_type = str(
            saving_config.model_type
        )
        saving_config.intervention_types = []
        saving_config.intervention_dimensions = []
        saving_config.intervention_constant_sources = []
        
        # handle constant source reprs if passed in.
        serialized_representations = []
        for reprs in saving_config.representations:
            serialized_reprs = {}
            for k, v in reprs._asdict().items():
                if k == "hidden_source_representation":
                    continue
                if k == "source_representation":
                    # hidden flag only set here
                    if v is not None:
                        serialized_reprs["hidden_source_representation"] = True
                    serialized_reprs[k] = None
                elif k == "intervention_type":
                    serialized_reprs[k] = None
                elif k == "intervention":
                    serialized_reprs[k] = None
                else:
                    serialized_reprs[k] = v
            serialized_representations += [
                RepresentationConfig(**serialized_reprs)
            ]
        saving_config.representations = \
            serialized_representations
        
        for k, v in self.interventions.items():
            intervention = v[0]
            saving_config.intervention_types += [str(type(intervention))]
            binary_filename = f"intkey_{k}.bin"
            # save intervention binary file
            if isinstance(intervention, TrainableIntervention) or \
                intervention.source_representation is not None:
                # logging.info(f"Saving trainable intervention to {binary_filename}.")
                torch.save(
                    intervention.state_dict(),
                    os.path.join(save_directory, binary_filename),
                )
                if save_to_hf_hub:
                    # push to huggingface hub
                    try:
                        api.create_repo(hf_repo_name)
                    except:
                        logging.info(
                            f"Uploading: {binary_filename}, but skipping creating the repo since "
                            f"either {hf_repo_name} exists or having authentication error."
                        )
                    api.upload_file(
                        path_or_fileobj=os.path.join(save_directory, binary_filename),
                        path_in_repo=binary_filename,
                        repo_id=hf_repo_name,
                        repo_type="model",
                    )
            if intervention.interchange_dim is None:
                saving_config.intervention_dimensions += [None]
            else:
                saving_config.intervention_dimensions += [intervention.interchange_dim.tolist()]
            saving_config.intervention_constant_sources += [intervention.is_source_constant]

        # save model's trainable parameters as well
        if include_model:
            model_state_dict = {}
            model_binary_filename = "pytorch_model.bin"
            for n, p in self.model.named_parameters():
                if p.requires_grad:
                    model_state_dict[n] = p
            torch.save(model_state_dict, os.path.join(save_directory, model_binary_filename))
            
        # save metadata config
        saving_config.save_pretrained(save_directory)
        if save_to_hf_hub:
            # push to huggingface hub
            try:
                api.create_repo(hf_repo_name)
            except:
                logging.info(
                    f"Uploading the config, Skipping creating the repo since "
                    f"either {hf_repo_name} exists or having authentication error."
                )
            api.upload_file(
                path_or_fileobj=os.path.join(save_directory, "config.json"),
                path_in_repo="config.json",
                repo_id=hf_repo_name,
                repo_type="model",
            )

    @staticmethod
    def load(
        load_directory, model, local_directory=None, from_huggingface_hub=False,
        include_model=True
    ):
        """
        Load interventions from disk or hub
        """
        if not os.path.exists(load_directory) or from_huggingface_hub:
            from_huggingface_hub = True
            
            from huggingface_hub import snapshot_download
            load_directory = snapshot_download(
                repo_id=load_directory,
                local_dir=local_directory,
            )

        # load config
        saving_config = IntervenableConfig.from_pretrained(load_directory)
        casted_intervention_types = []

        for type_str in saving_config.intervention_types:
            casted_intervention_types += [get_type_from_string(type_str)]
        saving_config.intervention_types = (
            casted_intervention_types
        )
        casted_representations = []
        for (
            representation_opts
        ) in saving_config.representations:
            casted_representations += [
                RepresentationConfig(*representation_opts)
            ]
        saving_config.representations = casted_representations
        intervenable = IntervenableModel(saving_config, model)

        # load binary files
        for i, (k, v) in enumerate(intervenable.interventions.items()):
            intervention = v[0]
            binary_filename = f"intkey_{k}.bin"
            intervention.is_source_constant = \
                saving_config.intervention_constant_sources[i]
            intervention.set_interchange_dim(saving_config.intervention_dimensions[i])
            if saving_config.intervention_constant_sources[i] and \
                not isinstance(intervention, ZeroIntervention) and \
                not isinstance(intervention, SourcelessIntervention):
                # logging.warn(f"Loading trainable intervention from {binary_filename}.")
                saved_state_dict = torch.load(os.path.join(load_directory, binary_filename))
                try:
                    intervention.register_buffer(
                        'source_representation', saved_state_dict['source_representation']
                    )
                except:
                    intervention.source_representation = saved_state_dict['source_representation']
            elif isinstance(intervention, TrainableIntervention):
                saved_state_dict = torch.load(os.path.join(load_directory, binary_filename))
                intervention.load_state_dict(saved_state_dict)

        # load model's trainable parameters as well
        if include_model:
            model_binary_filename = "pytorch_model.bin"
            saved_model_state_dict = torch.load(os.path.join(load_directory, model_binary_filename))
            intervenable.model.load_state_dict(saved_model_state_dict, strict=False)

        return intervenable

    def save_intervention(self, save_directory, include_model=True):
        """
        Instead of saving the metadata with artifacts, it only saves artifacts such as
        trainable weights. This is not a static method, and returns nothing.
        """
        create_directory(save_directory)
        
        # save binary files
        for k, v in self.interventions.items():
            intervention = v[0]
            binary_filename = f"intkey_{k}.bin"
            # save intervention binary file
            if isinstance(intervention, TrainableIntervention):
                torch.save(intervention.state_dict(),
                    os.path.join(save_directory, binary_filename))

        # save model's trainable parameters as well
        if include_model:
            model_state_dict = {}
            model_binary_filename = "pytorch_model.bin"
            for n, p in self.model.named_parameters():
                if p.requires_grad:
                    model_state_dict[n] = p
            torch.save(model_state_dict, os.path.join(save_directory, model_binary_filename))
    
    def load_intervention(self, load_directory, include_model=True):
        """
        Instead of creating an new object, this function loads existing weights onto
        the current object. This is not a static method, and returns nothing.
        """
        # load binary files
        for i, (k, v) in enumerate(self.interventions.items()):
            intervention = v[0]
            binary_filename = f"intkey_{k}.bin"
            if isinstance(intervention, TrainableIntervention):
                saved_state_dict = torch.load(os.path.join(load_directory, binary_filename))
                intervention.load_state_dict(saved_state_dict)

        # load model's trainable parameters as well
        if include_model:
            model_binary_filename = "pytorch_model.bin"
            saved_model_state_dict = torch.load(os.path.join(load_directory, model_binary_filename))
            self.model.load_state_dict(saved_model_state_dict, strict=False)

    def _intervention_getter(
        self,
        keys,
        unit_locations,
    ) -> HandlerList:
        """
        Create a list of getter handlers that will fetch activations
        """
        handlers = []
        for key_i, key in enumerate(keys):
            intervention, module_hook = self.interventions[key]

            def hook_callback(model, args, kwargs, output=None):
                if self._is_generation:
                    pass
                    # for getter, there is no restriction.
                    # is_prompt = self._key_getter_call_counter[key] == 0
                    # if not self._intervene_on_prompt or is_prompt:
                    #     self._key_getter_call_counter[key] += 1
                    # if self._intervene_on_prompt ^ is_prompt:
                    #     return  # no-op
                if output is None:
                    if len(args) == 0:  # kwargs based calls
                        # PR: https://github.com/frankaging/align-transformers/issues/11
                        # We cannot assume the dict only contain one element
                        output = kwargs[list(kwargs.keys())[0]]
                    else:
                        output = args

                if isinstance(intervention, SkipIntervention):
                    selected_output = self._gather_intervention_output(
                        args[0],  # this is actually the input to the module
                        key,
                        unit_locations[key_i],
                    )
                else:
                    selected_output = self._gather_intervention_output(
                        output, key, unit_locations[key_i]
                    )

                if self.is_model_stateless:
                    # WARNING: might be worth to check the below assertion at runtime,
                    # but commenting it out for now just to avoid confusion.
                    # assert key not in self.activations
                    self.activations[key] = selected_output
                else:
                    state_select_flag = []
                    for unit_location in unit_locations[key_i]:
                        if (
                            self._intervention_state[key].getter_version()
                            in unit_location
                        ):
                            state_select_flag += [True]
                        else:
                            state_select_flag += [False]
                    # for stateful model (e.g., gru), we save extra activations and metadata to do
                    # stateful interventions.
                    self.activations.setdefault(key, []).append(
                        (selected_output, state_select_flag)
                    )
                # set version for stateful models
                self._intervention_state[key].inc_getter_version()

            handlers.append(module_hook(hook_callback, with_kwargs=True))

        return HandlerList(handlers)

    def _tidy_stateful_activations(
        self,
    ):
        _need_tidify = False
        for _, v in self.activations.items():
            if isinstance(v[0], tuple) and isinstance(v[0][1], list):
                _need_tidify = True
                break
        if _need_tidify:
            for k, v in self.activations.items():
                self._tidify_activations = [[] for _ in range(v[0][0].shape[0])]
                for t in range(len(v)):
                    activations_at_t = v[t][0]  # a batched tensor
                    states_at_t = (
                        torch.tensor(v[t][1]).bool().to(activations_at_t.device)
                    )  # a batched bools
                    selected_activations = activations_at_t[states_at_t]
                    selected_indices = torch.nonzero(states_at_t).squeeze()
                    if len(selected_indices.shape) == 0:
                        selected_indices = selected_indices.unsqueeze(0)
                    for index, activation in zip(
                        selected_indices, selected_activations
                    ):
                        self._tidify_activations[index].append(activation)
                self.activations[k] = self._tidify_activations

    def _reconcile_stateful_cached_activations(
        self,
        key,
        intervening_activations,
        intervening_unit_locations,
    ):
        """Based on the key, we consolidate activations based on key's state"""
        if key not in self.activations:
            return None

        cached_activations = self.activations[key]
        if self.is_model_stateless:
            # nothing to reconcile if stateless
            return cached_activations

        state_select_flag = []
        for unit_location in intervening_unit_locations:
            if self._intervention_state[key].setter_version() in unit_location:
                state_select_flag += [True]
            else:
                state_select_flag += [False]
        state_select_flag = (
            torch.tensor(state_select_flag).bool().to(intervening_activations.device)
        )
        selected_indices = torch.nonzero(state_select_flag).squeeze()
        if len(selected_indices.shape) == 0:
            selected_indices = selected_indices.unsqueeze(0)

        # fill activations with proposed only source activations
        reconciled_activations = []
        for index, select_version in enumerate(
            self._batched_setter_activation_select[key]
        ):
            if index in selected_indices:
                reconciled_activations += [cached_activations[index][select_version]]
            else:
                # WARNING: put a dummy tensor, super danger here but let's trust the code for now.
                reconciled_activations += [
                    torch.zeros_like(cached_activations[index][0])
                ]
        # increment pointer for those we are actually intervening
        for index in selected_indices:
            self._batched_setter_activation_select[key][index] += 1
        # for non-intervening ones, we copy again from base
        reconciled_activations = torch.stack(reconciled_activations, dim=0)  # batched
        # reconciled_activations[~state_select_flag] = intervening_activations[~state_select_flag]

        return reconciled_activations

    def _intervention_setter(
        self,
        keys,
        unit_locations_base,
        subspaces,
    ) -> HandlerList:
        """
        Create a list of setter handlers that will set activations
        """
        self._tidy_stateful_activations()
        
        handlers = []
        for key_i, key in enumerate(keys):
            intervention, module_hook = self.interventions[key]
            if unit_locations_base[0] is not None:
                self._batched_setter_activation_select[key] = [
                    0 for _ in range(len(unit_locations_base[0]))
                ]  # batch_size

            def hook_callback(model, args, kwargs, output=None):
                if self._is_generation:
                    is_prompt = self._key_setter_call_counter[key] == 0
                    if not self._intervene_on_prompt or is_prompt:
                        self._key_setter_call_counter[key] += 1
                    if self._intervene_on_prompt ^ is_prompt:
                        return  # no-op
                if output is None:
                    if len(args) == 0:  # kwargs based calls
                        # PR: https://github.com/frankaging/align-transformers/issues/11
                        # We cannot assume the dict only contain one element
                        output = kwargs[list(kwargs.keys())[0]]
                    else:
                        output = args
                        
                selected_output = self._gather_intervention_output(
                    output, key, unit_locations_base[key_i]
                )
                # TODO: need to figure out why clone is needed
                if not self.is_model_stateless:
                    selected_output = selected_output.clone()
                
                if isinstance(
                    intervention,
                    CollectIntervention
                ):
                    intervened_representation = do_intervention(
                        selected_output,
                        None,
                        intervention,
                        subspaces[key_i] if subspaces is not None else None,
                    )
                    # fail if this is not a fresh collect
                    assert key not in self.activations
                    
                    self.activations[key] = intervened_representation
                    # no-op to the output
                    
                else:
                    if not isinstance(self.interventions[key][0], types.FunctionType):
                        if intervention.is_source_constant:
                            intervened_representation = do_intervention(
                                selected_output,
                                None,
                                intervention,
                                subspaces[key_i] if subspaces is not None else None,
                            )
                        else:
                            intervened_representation = do_intervention(
                                selected_output,
                                self._reconcile_stateful_cached_activations(
                                    key,
                                    selected_output,
                                    unit_locations_base[key_i],
                                ),
                                intervention,
                                subspaces[key_i] if subspaces is not None else None,
                            )
                    else:
                        # highly unlikely it's a primitive intervention type
                        intervened_representation = do_intervention(
                            selected_output,
                            self._reconcile_stateful_cached_activations(
                                key,
                                selected_output,
                                unit_locations_base[key_i],
                            ),
                            intervention,
                            subspaces[key_i] if subspaces is not None else None,
                        )
                    if intervened_representation is None:
                        return

                    # setter can produce hot activations for shared subspace interventions if linked
                    if key in self._intervention_reverse_link:
                        self.hot_activations[
                            self._intervention_reverse_link[key]
                        ] = intervened_representation.clone()
                    
                    if isinstance(output, tuple):
                        _ = self._scatter_intervention_output(
                            output[0], intervened_representation, key, unit_locations_base[key_i]
                        )
                    else:
                        _ = self._scatter_intervention_output(
                            output, intervened_representation, key, unit_locations_base[key_i]
                        )
                            
                    self._intervention_state[key].inc_setter_version()

            handlers.append(module_hook(hook_callback, with_kwargs=True))

        return HandlerList(handlers)

    def _output_validation(
        self,
    ):
        """Safe guarding the execution by checking memory states"""
        if self.is_model_stateless:
            for k, v in self._intervention_state.items():
                if v.getter_version() > 1 or v.setter_version() > 1:
                    raise Exception(
                        f"For stateless model, each getter and setter "
                        f"should be called only once: {self._intervention_state}"
                    )

    def _flatten_input_dict_as_batch(self, input_dict):
        # we also accept grouped sources, will batch them and provide partition info.
        if not isinstance(input_dict, dict):
            assert isinstance(input_dict, list)
            flatten_input_dict = {}
            for k, v in input_dict[0].items():
                flatten_input_dict[k] = {}
            for i in range(0, len(input_dict)):
                for k, v in input_dict[i].items():
                    flatten_input_dict[k] += [v]
            for k, v in flatten_input_dict.items():
                # flatten as one single batch
                flatten_input_dict[k] = torch.cat(v, dim=0)
        else:
            flatten_input_dict = input_dict
        return flatten_input_dict

    def _get_partition_size(self, input_dict):
        if not isinstance(input_dict, dict):
            assert isinstance(input_dict, list)
            return len(input_dict)
        else:
            return 1

    def _wait_for_forward_with_parallel_intervention(
        self,
        sources,
        unit_locations,
        activations_sources: Optional[Dict] = None,
        subspaces: Optional[List] = None,
    ):
        # torch.autograd.set_detect_anomaly(True)
        all_set_handlers = HandlerList([])
        unit_locations_sources = unit_locations["sources->base"][0]
        unit_locations_base = unit_locations["sources->base"][1]

        # for each source, we hook in getters to cache activations
        # at each aligning representations
        if activations_sources is None:
            assert len(sources) == len(self._intervention_group)
            for group_id, keys in self._intervention_group.items():
                if sources[group_id] is None:
                    continue  # smart jump for advance usage only
                group_get_handlers = HandlerList([])
                for key in keys:
                    get_handlers = self._intervention_getter(
                        [key],
                        [
                            unit_locations_sources[
                                self.sorted_keys.index(key)
                            ]
                        ],
                    )
                    group_get_handlers.extend(get_handlers)
                _ = self.model(**sources[group_id])
                group_get_handlers.remove()
        else:
            # simply patch in the ones passed in
            self.activations = activations_sources
            for _, passed_in_key in enumerate(self.activations):
                assert passed_in_key in self.sorted_keys
        
        # in parallel mode, we swap cached activations all into
        # base at once
        for group_id, keys in self._intervention_group.items():
            for key in keys:
                # skip in case smart jump
                if key in self.activations or \
                    isinstance(self.interventions[key][0], types.FunctionType) or \
                    self.interventions[key][0].is_source_constant:
                    set_handlers = self._intervention_setter(
                        [key],
                        [
                            unit_locations_base[
                                self.sorted_keys.index(key)
                            ]
                        ],
                        # assume same group targeting the same subspace
                        [
                            subspaces[
                                self.sorted_keys.index(key)
                            ]
                        ]
                        if subspaces is not None
                        else None,
                    )
                    # for setters, we don't remove them.
                    all_set_handlers.extend(set_handlers)
        return all_set_handlers

    def _wait_for_forward_with_serial_intervention(
        self,
        sources,
        unit_locations,
        activations_sources: Optional[Dict] = None,
        subspaces: Optional[List] = None,
    ):
        all_set_handlers = HandlerList([])
        for group_id, keys in self._intervention_group.items():
            if sources[group_id] is None:
                continue  # smart jump for advance usage only
            for key_id, key in enumerate(keys):
                if group_id != len(self._intervention_group) - 1:
                    unit_locations_key = f"source_{group_id}->source_{group_id+1}"
                else:
                    unit_locations_key = f"source_{group_id}->base"
                unit_locations_source = unit_locations[unit_locations_key][0][
                    key_id
                ]
                if unit_locations_source is None:
                    continue  # smart jump for advance usage only

                unit_locations_base = unit_locations[unit_locations_key][1][
                    key_id
                ]
                if activations_sources is None:
                    # get activation from source_i
                    get_handlers = self._intervention_getter(
                        [key],
                        [unit_locations_source],
                    )
                else:
                    self.activations[key] = activations_sources[
                        key
                    ]
            # call once per group. each intervention is by its own group by default
            if activations_sources is None:
                # this is when previous setter and THEN the getter get called
                _ = self.model(**sources[group_id])
                get_handlers.remove()
                # remove existing setters after getting the curr intervened reprs
                if len(all_set_handlers) > 0:
                    all_set_handlers.remove()
                    all_set_handlers = HandlerList([])

            for key in keys:
                # skip in case smart jump
                if key in self.activations or \
                    isinstance(self.interventions[key][0], types.FunctionType) or \
                    self.interventions[key][0].is_source_constant:
                    # set with intervened activation to source_i+1
                    set_handlers = self._intervention_setter(
                        [key],
                        [unit_locations_base],
                        # assume the order
                        [
                            subspaces[
                                self.sorted_keys.index(key)
                            ]
                        ]
                        if subspaces is not None
                        else None,
                    )
                    # for setters, we don't remove them.
                    all_set_handlers.extend(set_handlers)
        return all_set_handlers

    def forward(
        self,
        base,
        sources: Optional[List] = None,
        unit_locations: Optional[Dict] = None,
        source_representations: Optional[Dict] = None,
        subspaces: Optional[List] = None,
        labels: Optional[torch.LongTensor] = None,
        output_original_output: Optional[bool] = False,
        return_dict: Optional[bool] = None,
        use_cache: Optional[bool] = True,
    ):
        """
        Main forward function that serves a wrapper to
        actual model forward calls. It will use forward
        hooks to do interventions.

        In essense, sources will lead to getter hooks to
        get activations. We will use these activations to
        intervene on our base example.

        Parameters:
        base:                The base example.
        sources:             A list of source examples.
        unit_locations:      The intervention locations.
        activations_sources: A list of representations.
        subspace:            Subspace interventions.

        Return:
        base_output: the non-intervened output of the base
        input.
        counterfactual_outputs: the intervened output of the
        base input.

        Notes:

        1) unit_locations
        unit_locations is a dict where keys are tied with
        example pairs involved in one intervention as,
        {
            "sources->base" : List[]
        }

        the shape can be

        2 * num_intervention * bs * num_max_unit

        OR

        2 * num_intervention * num_intervention_level * bs * num_max_unit

        if we intervene on h.pos which is a nested intervention location.

        2) subspaces
        subspaces is a list of indices indicating which subspace will
        this intervention target given an example in the batch.

        An intervention could be initialized with subspace parition as,
        [[... subspace_1 ...], [... subspace_2 ...], [rest]]

        An intervention may be targeting a specific partition.

        This input field should look like something like,
        [
            [[subspace indices], [subspace indices]], <- for the first intervention
            None,                                     <- for the second intervention
            [[subspace indices], [subspace indices]]
        ]

        Only setter (where do_intervention is called) needs this field.

        *We assume base and source targetting the same subspace for now.
        *We assume only a single space is targeted for now (although 2d list is provided).

        Since we now support group-based intervention, the number of sources
        should be equal to the total number of groups.
        """
        # TODO: forgive me now, i will change this later.
        activations_sources = source_representations
        if sources is not None and not isinstance(sources, list):
            sources = [sources]
        
        self._cleanup_states()

        # if no source input or intervention, we return base
        if sources is None and activations_sources is None \
            and unit_locations is None and len(self.interventions) == 0:
            return self.model(**base), None
        # broadcast
        unit_locations = self._broadcast_unit_locations(get_batch_size(base), unit_locations)
        sources = [None]*len(self._intervention_group) if sources is None else sources
        sources = self._broadcast_sources(sources)
        activations_sources = self._broadcast_source_representations(activations_sources)
        subspaces = self._broadcast_subspaces(get_batch_size(base), subspaces)
        
        self._input_validation(
            base,
            sources,
            unit_locations,
            activations_sources,
            subspaces,
        )
        
        base_outputs = None
        if output_original_output:
            # returning un-intervened output with gradients
            base_outputs = self.model(**base)

        try:
            # intervene
            if self.mode == "parallel":
                set_handlers_to_remove = (
                    self._wait_for_forward_with_parallel_intervention(
                        sources,
                        unit_locations,
                        activations_sources,
                        subspaces,
                    )
                )
            elif self.mode == "serial":
                set_handlers_to_remove = (
                    self._wait_for_forward_with_serial_intervention(
                        sources,
                        unit_locations,
                        activations_sources,
                        subspaces,
                    )
                )

            # run intervened forward
            model_kwargs = {}
            if labels is not None: # for training
                model_kwargs["labels"] = labels
            if 'use_cache' in self.model.config.to_dict(): # for transformer models
                model_kwargs["use_cache"] = use_cache

            counterfactual_outputs = self.model(**base, **model_kwargs)

            set_handlers_to_remove.remove()

            self._output_validation()
            
            collected_activations = []
            if self.return_collect_activations:
                for key in self.sorted_keys:
                    if isinstance(
                        self.interventions[key][0],
                        CollectIntervention
                    ):
                        collected_activations += self.activations[key]

        except Exception as e:
            raise e
        finally:
            self._cleanup_states(
                skip_activation_gc = \
                    (sources is None and activations_sources is not None) or \
                    self.return_collect_activations
            )
        
        if self.return_collect_activations:
            if return_dict:
                return IntervenableModelOutput(
                    original_outputs=base_outputs,
                    intervened_outputs=counterfactual_outputs,
                    collected_activations=collected_activations
                )
            
            return (base_outputs, collected_activations), counterfactual_outputs
        
        if return_dict:
            return IntervenableModelOutput(
                original_outputs=base_outputs,
                intervened_outputs=counterfactual_outputs,
                collected_activations=None
            )

        return base_outputs, counterfactual_outputs

    def generate(
        self,
        base,
        sources: Optional[List] = None,
        unit_locations: Optional[Dict] = None,
        source_representations: Optional[Dict] = None,
        intervene_on_prompt: bool = False,
        subspaces: Optional[List] = None,
        output_original_output: Optional[bool] = False,
        **kwargs,
    ):
        """
        Intervenable generation function that serves a
        wrapper to regular model generate calls.

        Currently, we support basic interventions **in the
        prompt only**. We will support generation interventions
        in the next release.

        TODO: Unroll sources and intervene in the generation step.

        Parameters:
        base:                The base example.
        sources:             A list of source examples.
        unit_locations:      The intervention locations of
                             base.
        activations_sources: A list of representations.
        intervene_on_prompt: Whether only intervene on prompt.
        **kwargs:            All other generation parameters.

        Return:
        base_output: the non-intervened output of the base
        input.
        counterfactual_outputs: the intervened output of the
        base input.
        """
        # TODO: forgive me now, i will change this later.
        activations_sources = source_representations
        if sources is not None and not isinstance(sources, list):
            sources = [sources]
            
        self._cleanup_states()

        self._intervene_on_prompt = intervene_on_prompt
        self._is_generation = True
        
        if not intervene_on_prompt and unit_locations is None:
            # that means, we intervene on every generated tokens!
            unit_locations = {"base": 0}
        
        # broadcast
        unit_locations = self._broadcast_unit_locations(get_batch_size(base), unit_locations)
        sources = [None]*len(self._intervention_group) if sources is None else sources
        sources = self._broadcast_sources(sources)
        activations_sources = self._broadcast_source_representations(activations_sources)
        subspaces = self._broadcast_subspaces(get_batch_size(base), subspaces)
        
        self._input_validation(
            base,
            sources,
            unit_locations,
            activations_sources,
            subspaces,
        )
        
        base_outputs = None
        if output_original_output:
            # returning un-intervened output
            base_outputs = self.model.generate(**base, **kwargs)

        set_handlers_to_remove = None
        try:
            # intervene
            if self.mode == "parallel":
                set_handlers_to_remove = (
                    self._wait_for_forward_with_parallel_intervention(
                        sources,
                        unit_locations,
                        activations_sources,
                        subspaces,
                    )
                )
            elif self.mode == "serial":
                set_handlers_to_remove = (
                    self._wait_for_forward_with_serial_intervention(
                        sources,
                        unit_locations,
                        activations_sources,
                        subspaces,
                    )
                )
            
            # run intervened generate
            counterfactual_outputs = self.model.generate(
                **base, **kwargs
            )
            
            collected_activations = []
            if self.return_collect_activations:
                for key in self.sorted_keys:
                    if isinstance(
                        self.interventions[key][0],
                        CollectIntervention
                    ):
                        collected_activations += self.activations[key]
        except Exception as e:
            raise e
        finally:
            if set_handlers_to_remove is not None:
                set_handlers_to_remove.remove()
            self._is_generation = False
            self._cleanup_states(
                skip_activation_gc = \
                    (sources is None and activations_sources is not None) or \
                    self.return_collect_activations
            )
        
        if self.return_collect_activations:
            return (base_outputs, collected_activations), counterfactual_outputs
        
        return base_outputs, counterfactual_outputs

    def _batch_process_unit_location(self, inputs):
        """
        Convert original data batch according
        to the intervenable settings.

        The function respects inputs in the following
        data format.


        Each location list in the raw input as,

        [[i, j, ...], [m, n, ...], ...] batched
        where i, j are the unit index, the outter
        list is for the batch


        Possible fields in the input:

        inputs["source_0->base.0.pos"] -> batched
        inputs["source_0->base.1.pos"] -> batched
        AND
        inputs["source_0->source_1.0.pos"] -> batched
        inputs["source_0->source_1.1.pos"] -> batched
        ...

        multiple source locations are included in case
        there are multiple sources.

        We also need to consider whether we are doing
        parallel or serial interventions.

        We also need to consider the granularity. In case
        we are intervening h.pos, which is a specific location
        in a specific head:

        inputs["source_0->base.0.pos"] -> batched
        inputs["source_0->source_1.0.h"] -> batched

        inputs["source_0->base.0.pos"] -> batched
        inputs["source_0->source_1.0.pos"] -> batched
        """
        batched_location_dict = {}

        _source_ind = []
        for k, _ in inputs.items():
            if "->" in k:
                for sub_k in k.split("->"):
                    if "source" in sub_k:
                        _source_ind += [int(sub_k.split("_")[1])]
        _max_source_ind = max(_source_ind)

        # we assume source_0 -> source_1, ..., source_last -> base
        # each pair uses an intervention

        if self.mode == "parallel":
            # all source into base at once but may engage different locations
            _curr_source_ind = 0
            _parallel_aggr_left = []
            _parallel_aggr_right = []
            for _, rep in self.representations.items():
                _curr_source_ind_inc = _curr_source_ind + 1
                _prefix = f"source_{_curr_source_ind}->base"
                _prefix_left = f"{_prefix}.0"
                _prefix_right = f"{_prefix}.1"
                _sub_loc_aggr_left = []  # 3d
                _sub_loc_aggr_right = []  # 3d
                for sub_loc in rep.unit.split("."):
                    _sub_loc_aggr_left += [inputs[f"{_prefix_left}.{sub_loc}"]]
                    _sub_loc_aggr_right += [inputs[f"{_prefix_right}.{sub_loc}"]]
                if len(rep.unit.split(".")) == 1:
                    _sub_loc_aggr_left = _sub_loc_aggr_left[0]
                    _sub_loc_aggr_right = _sub_loc_aggr_right[0]
                _parallel_aggr_left += [_sub_loc_aggr_left]  # 3D or 4D
                _parallel_aggr_right += [_sub_loc_aggr_right]  # 3D or 4D
                _curr_source_ind += 1

            batched_location_dict["sources->base"] = (
                _parallel_aggr_left,
                _parallel_aggr_right,
            )

        else:
            # source into another source and finally to the base engaging different locations
            _curr_source_ind = 0
            for _, rep in self.representations.items():
                _curr_source_ind_inc = _curr_source_ind + 1
                _prefix = (
                    f"source_{_curr_source_ind}->base"
                    if _curr_source_ind + 1 == len(self.representations)
                    else f"source_{_curr_source_ind}->source{_curr_source_ind_inc}"
                )
                _prefix_left = f"{_prefix}.0"
                _prefix_right = f"{_prefix}.1"
                _sub_loc_aggr_left = []  # 3d
                _sub_loc_aggr_right = []  # 3d
                for sub_loc in rep.unit.split("."):
                    _sub_loc_aggr_left += [inputs[f"{_prefix_left}.{sub_loc}"]]
                    _sub_loc_aggr_right += [inputs[f"{_prefix_right}.{sub_loc}"]]
                if len(rep.unit.split(".")) == 1:
                    _sub_loc_aggr_left = _sub_loc_aggr_left[0]
                    _sub_loc_aggr_right = _sub_loc_aggr_right[0]
                _curr_source_ind += 1
                batched_location_dict[_prefix] = (
                    [_sub_loc_aggr_left],  # 3D or 4D
                    [_sub_loc_aggr_right],  # 3D or 4D
                )

        return batched_location_dict
    
    def train(self, mode=True):
        self.model.train(mode=mode)
    
    def eval(self):
        self.model.eval()

    def train_alignment(
        self,
        train_dataloader,
        compute_loss,
        compute_metrics,
        inputs_collator,
        **kwargs,
    ):
        """
        The method find alignment.

        a.k.a. training the intervention

        Notes:
        1) we use Adam, and linear lr scheduling.
        2) you can pass in lr or using default 1e-3
        """
        # preprocess basic kwargs
        lr = kwargs["lr"] if "lr" in kwargs else 1e-3
        epochs = kwargs["epochs"] if "epochs" in kwargs else 10
        warm_up_steps = kwargs["warm_up_steps"] if "warm_up_steps" in kwargs else 0.1
        gradient_accumulation_steps = (
            kwargs["gradient_accumulation_steps"]
            if "gradient_accumulation_steps" in kwargs
            else 1
        )

        # some deeper kwargs
        t_total = int(len(train_dataloader) * epochs)
        warm_up_steps = 0.1 * t_total
        target_total_step = len(train_dataloader) * epochs
        optimizer_params = [{"params": self.get_trainable_parameters()}]
        optimizer = (
            kwargs["optimizer"]
            if "optimizer" in kwargs
            else optim.Adam(optimizer_params, lr=lr)
        )
        scheduler = (
            kwargs["scheduler"]
            if "scheduler" in kwargs
            else get_linear_schedule_with_warmup(
                optimizer, num_warmup_steps=warm_up_steps, num_training_steps=t_total
            )
        )

        # in case we need additional temp scheduling
        temperature_start = 50.0
        temperature_end = 0.1
        temperature_schedule = (
            torch.linspace(temperature_start, temperature_end, target_total_step)
            .to(torch.bfloat16)
            .to(self.get_device())
        )

        # train main loop
        remove_forward_hooks(self.model)
        self.model.eval()  # train enables drop-off but no grads
        epoch_iterator = trange(0, int(epochs), desc="Epoch")
        total_step = 0
        for epoch in epoch_iterator:
            for step, inputs in enumerate(train_dataloader):
                if inputs_collator is not None:
                    inputs = inputs_collator(inputs)
                b_s = inputs["input_ids"].shape[0]
                unit_location_dict = self._batch_process_unit_location(inputs)
                _, counterfactual_outputs = self(
                    {"input_ids": inputs["input_ids"]},
                    [{"input_ids": inputs["source_input_ids"]}],
                    unit_location_dict,
                    subspaces=inputs["subspaces"] if "subspaces" in inputs else None,
                )
                eval_metrics = compute_metrics(
                    [counterfactual_outputs.logits], [inputs["labels"]]
                )

                # loss and backprop
                loss = compute_loss(counterfactual_outputs.logits, inputs["labels"])
                loss_str = round(loss.item(), 2)
                epoch_iterator.set_postfix({"loss": loss_str, "acc": eval_metrics})

                if gradient_accumulation_steps > 1:
                    loss = loss / gradient_accumulation_steps
                loss.backward()
                if total_step % gradient_accumulation_steps == 0:
                    if not (gradient_accumulation_steps > 1 and total_step == 0):
                        optimizer.step()
                        scheduler.step()
                        self.set_zero_grad()
                        self.set_temperature(temperature_schedule[total_step])
                total_step += 1

    def eval_alignment(
        self,
        eval_dataloader,
        compute_metrics,
        inputs_collator,
        **kwargs,
    ):
        """
        The method evaluate alignment.
        """

        all_metrics = []
        all_num_examples = []
        torch.cuda.empty_cache()
        with torch.no_grad():
            for inputs in tqdm(eval_dataloader, desc="Evaluating", leave=False):
                if inputs_collator is not None:
                    inputs = inputs_collator(inputs)
                b_s = inputs["input_ids"].shape[0]
                unit_location_dict = self._batch_process_unit_location(
                    inputs,
                )
                _, counterfactual_outputs = self(
                    {"input_ids": inputs["input_ids"]},
                    [{"input_ids": inputs["source_input_ids"]}],
                    unit_location_dict,
                    subspaces=inputs["subspaces"] if "subspaces" in inputs else None,
                )
                eval_metrics = compute_metrics(
                    [counterfactual_outputs.logits], [inputs["labels"]]
                )
                all_metrics += [eval_metrics]
                all_num_examples += [b_s]
        result = weighted_average(all_metrics, all_num_examples)

        return result


def build_intervenable_model(config, model, **kwargs):
    """
    Factory design pattern for different types of intervenable models.
    """
    if isinstance(model, nnsight.LanguageModel):
        return IntervenableNdifModel(config, model, **kwargs)
    else:
        return IntervenableModel(config, model, **kwargs)
<|MERGE_RESOLUTION|>--- conflicted
+++ resolved
@@ -388,19 +388,6 @@
         for k, v in self.interventions.items():
             if isinstance(v[0], TrainableIntervention):
                 v[0].zero_grad()
-<<<<<<< HEAD
-    
-    def save(
-        self, save_directory, save_to_hf_hub=False, hf_repo_name="my-awesome-model",
-        include_model=False
-    ):
-        """
-        Save interventions to disk or hub
-        """
-        if save_to_hf_hub:
-            from huggingface_hub import HfApi
-=======
->>>>>>> 6b7dab2d
 
     def _input_validation(
         self,
@@ -430,13 +417,6 @@
                     f"equal to intervention length {len(self._intervention_group)}."
                 )
 
-<<<<<<< HEAD
-    @staticmethod
-    def load(
-        load_directory, model, local_directory=None, from_huggingface_hub=False,
-        include_model=False
-    ):
-=======
         # if it is stateful models, the passed in activations need to have states
         if not self.is_model_stateless and activations_sources is not None:
             for _, v in activations_sources.items():
@@ -452,7 +432,6 @@
     def _gather_intervention_output(
         self, output, representations_key, unit_locations
     ) -> torch.Tensor:
->>>>>>> 6b7dab2d
         """
         Gather intervening activations from the output based on indices
         """
@@ -1150,7 +1129,7 @@
     
     def save(
         self, save_directory, save_to_hf_hub=False, hf_repo_name="my-awesome-model",
-        include_model=True
+        include_model=False
     ):
         """
         Save interventions to disk or hub
@@ -1258,7 +1237,7 @@
     @staticmethod
     def load(
         load_directory, model, local_directory=None, from_huggingface_hub=False,
-        include_model=True
+        include_model=False
     ):
         """
         Load interventions from disk or hub
